--- conflicted
+++ resolved
@@ -27,11 +27,7 @@
 PATH
   remote: .
   specs:
-<<<<<<< HEAD
-    right_agent (1.0.3)
-=======
     right_agent (2.0.0)
->>>>>>> 86bdff5b
       eventmachine (>= 0.12.10, < 2.0)
       faye-websocket (= 0.7.0)
       ffi
