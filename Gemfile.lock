--- conflicted
+++ resolved
@@ -46,11 +46,7 @@
       mime-types (>= 1.16)
     right_popen (1.0.16)
       eventmachine (>= 0.12.10)
-<<<<<<< HEAD
-    right_support (2.4.0)
-=======
     right_support (2.4.1)
->>>>>>> e4d9443c
     rspec (2.10.0)
       rspec-core (~> 2.10.0)
       rspec-expectations (~> 2.10.0)
