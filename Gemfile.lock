--- conflicted
+++ resolved
@@ -2,11 +2,7 @@
   remote: .
   specs:
     right_agent (0.6.6)
-<<<<<<< HEAD
-      amqp (= 0.7.5)
-=======
       amqp (= 0.6.7)
->>>>>>> b654c407
       eventmachine (~> 0.12.10)
       json (~> 1.4)
       msgpack (= 0.4.4)
