--- conflicted
+++ resolved
@@ -1,27 +1,13 @@
-GIT
-<<<<<<< HEAD
-  remote: git@github.com:rightscale/right_support.git
-  revision: 0c15c2bcb77a3b1e8de0e67874e8b63c8e342d9d
-  ref: 0c15c2bcb77a3b1e8de0e67874e8b63c8e342d9d
-  specs:
-    right_support (0.9.9)
-=======
-  remote: git://github.com/rightscale/right_support.git
-  revision: 6b7bda9273f3c83721d91412cf2b94c167204021
-  specs:
-    right_support (1.0.4)
->>>>>>> c98cec36
-
 PATH
   remote: .
   specs:
-    right_agent (0.5.2)
+    right_agent (0.5.4)
       amqp (= 0.6.7)
       eventmachine (~> 0.12.10)
       json (>= 1.4.4, <= 1.4.6)
       msgpack (= 0.4.4)
       right_popen (~> 1.0.11)
-      right_support
+      right_support (~> 1.0)
 
 GEM
   remote: http://rubygems.org/
@@ -47,6 +33,7 @@
       mime-types (>= 1.16)
     right_popen (1.0.11)
       eventmachine (>= 0.12.10)
+    right_support (1.0.4)
     rspec (2.6.0)
       rspec-core (~> 2.6.0)
       rspec-expectations (~> 2.6.0)
@@ -70,6 +57,5 @@
   memprof (~> 0.3)
   rake (>= 0.8.7)
   right_agent!
-  right_support (~> 1.0.0)!
   rspec (~> 2.5)
   ruby-debug (>= 0.10)