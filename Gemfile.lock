--- conflicted
+++ resolved
@@ -1,13 +1,8 @@
 PATH
   remote: .
   specs:
-<<<<<<< HEAD
-    right_agent (0.5.10)
-      amqp (~> 0.7.1)
-=======
-    right_agent (0.5.6)
+    right_agent (0.5.11)
       amqp (= 0.7.5)
->>>>>>> 260b3130
       eventmachine (~> 0.12.10)
       json (~> 1.4)
       msgpack (= 0.4.4)
@@ -22,7 +17,7 @@
       eventmachine
     columnize (0.3.4)
     diff-lcs (1.1.3)
-    eventmachine (0.12.11.5)
+    eventmachine (0.12.10)
     flexmock (0.9.0)
     json (1.6.1)
     linecache (0.46)
@@ -36,13 +31,8 @@
     rbx-require-relative (0.0.5)
     rest-client (1.6.7)
       mime-types (>= 1.16)
-<<<<<<< HEAD
-    right_popen (1.0.17)
-      eventmachine (>= 0.12.11)
-=======
     right_popen (1.0.11)
       eventmachine (>= 0.12.10)
->>>>>>> 260b3130
     right_support (1.1.0)
       json (~> 1.4)
     rspec (2.6.0)
