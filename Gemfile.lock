GIT
  remote: git@github.com:rightscale/right_amqp.git
  revision: ed733147ee8a93e31247f47203508bb24b9d60b9
  branch: master
  specs:
    right_amqp (0.5.0)
      eventmachine (~> 0.12.10)
      right_support (>= 1.2, < 3.0)

PATH
  remote: .
  specs:
<<<<<<< HEAD
    right_agent (0.12.2)
=======
    right_agent (0.10.11)
>>>>>>> ead19cf0
      eventmachine (~> 0.12.10)
      json (~> 1.4)
      msgpack (= 0.4.4)
      net-ssh (~> 2.0)
      right_amqp (~> 0.4)
      right_popen (~> 1.0.11)
      right_support (>= 1.3, < 3.0)

GEM
  remote: http://rubygems.org/
  specs:
    archive-tar-minitar (0.5.2)
    columnize (0.3.6)
    diff-lcs (1.1.3)
    eventmachine (0.12.10)
    eventmachine (0.12.10-x86-mswin32)
    flexmock (0.9.0)
    json (1.4.6)
    json (1.4.6-x86-mswin32)
    linecache (0.46)
      rbx-require-relative (> 0.0.4)
    linecache19 (0.5.12)
      ruby_core_source (>= 0.1.4)
    memprof (0.3.10)
      rest-client (>= 1.4.2)
      term-ansicolor
    mime-types (1.18)
    msgpack (0.4.4)
    net-ssh (2.5.2)
    rake (0.9.2.2)
    rbx-require-relative (0.0.9)
    rest-client (1.6.7)
      mime-types (>= 1.16)
    right_popen (1.0.16)
      eventmachine (>= 0.12.10)
    right_support (2.3.1)
    rspec (2.10.0)
      rspec-core (~> 2.10.0)
      rspec-expectations (~> 2.10.0)
      rspec-mocks (~> 2.10.0)
    rspec-core (2.10.1)
    rspec-expectations (2.10.0)
      diff-lcs (~> 1.1.3)
    rspec-mocks (2.10.1)
    ruby-debug (0.10.4)
      columnize (>= 0.1)
      ruby-debug-base (~> 0.10.4.0)
    ruby-debug-base (0.10.4)
      linecache (>= 0.3)
    ruby-debug-base19 (0.11.25)
      columnize (>= 0.3.1)
      linecache19 (>= 0.5.11)
      ruby_core_source (>= 0.1.4)
    ruby-debug19 (0.11.6)
      columnize (>= 0.3.1)
      linecache19 (>= 0.5.11)
      ruby-debug-base19 (>= 0.11.19)
    ruby_core_source (0.1.5)
      archive-tar-minitar (>= 0.5.2)
    term-ansicolor (1.0.7)
    win32-api (1.4.5-x86-mswin32)
    win32-dir (0.3.7)
      windows-pr (>= 1.0.9)
    win32-process (0.6.5)
      windows-pr (>= 1.1.2)
    windows-api (0.4.1)
      win32-api (>= 1.4.5)
    windows-pr (1.2.1)
      win32-api (>= 1.4.5)
      windows-api (>= 0.3.0)

PLATFORMS
  ruby
  x86-mswin32

DEPENDENCIES
  eventmachine (= 0.12.10)
  flexmock (~> 0.9)
  json (= 1.4.6)
  memprof (~> 0.3)
  rake (>= 0.9.2.2)
  right_agent!
  right_amqp!
  rspec (~> 2.8)
  ruby-debug
  ruby-debug19
  win32-api (= 1.4.5)
  win32-dir (>= 0.3.5)
  win32-process (= 0.6.5)<|MERGE_RESOLUTION|>--- conflicted
+++ resolved
@@ -10,11 +10,7 @@
 PATH
   remote: .
   specs:
-<<<<<<< HEAD
     right_agent (0.12.2)
-=======
-    right_agent (0.10.11)
->>>>>>> ead19cf0
       eventmachine (~> 0.12.10)
       json (~> 1.4)
       msgpack (= 0.4.4)
