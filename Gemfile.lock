--- conflicted
+++ resolved
@@ -10,11 +10,7 @@
 PATH
   remote: .
   specs:
-<<<<<<< HEAD
-    right_agent (0.17.0)
-=======
-    right_agent (0.16.3)
->>>>>>> e205af02
+    right_agent (0.17.1)
       eventmachine (>= 0.12.10, < 2.0)
       json (>= 1.4, <= 1.7.6)
       msgpack (>= 0.4.4, < 0.6)
