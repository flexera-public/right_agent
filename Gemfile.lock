--- conflicted
+++ resolved
@@ -1,11 +1,7 @@
 GIT
   remote: git@github.com:rightscale/right_amqp.git
   revision: eafcb941351fd5b5706dd318e7c10d5ecb7ce646
-<<<<<<< HEAD
   branch: master
-=======
-  branch: release4.4
->>>>>>> c03588cd
   specs:
     right_amqp (0.5.1)
       eventmachine (~> 0.12.10)
@@ -43,6 +39,7 @@
       term-ansicolor
     mime-types (1.18)
     msgpack (0.4.4)
+    msgpack (0.4.4-x86-mswin32)
     net-ssh (2.5.2)
     rake (0.9.2.2)
     rbx-require-relative (0.0.9)
