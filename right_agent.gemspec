# -*-ruby-*-
# Copyright: Copyright (c) 2011 RightScale, Inc.
#
# Permission is hereby granted, free of charge, to any person obtaining
# a copy of this software and associated documentation files (the
# 'Software'), to deal in the Software without restriction, including
# without limitation the rights to use, copy, modify, merge, publish,
# distribute, sublicense, and/or sell copies of the Software, and to
# permit persons to whom the Software is furnished to do so, subject to
# the following conditions:
#
# The above copyright notice and this permission notice shall be
# included in all copies or substantial portions of the Software.
#
# THE SOFTWARE IS PROVIDED 'AS IS', WITHOUT WARRANTY OF ANY KIND,
# EXPRESS OR IMPLIED, INCLUDING BUT NOT LIMITED TO THE WARRANTIES OF
# MERCHANTABILITY, FITNESS FOR A PARTICULAR PURPOSE AND NONINFRINGEMENT.
# IN NO EVENT SHALL THE AUTHORS OR COPYRIGHT HOLDERS BE LIABLE FOR ANY
# CLAIM, DAMAGES OR OTHER LIABILITY, WHETHER IN AN ACTION OF CONTRACT,
# TORT OR OTHERWISE, ARISING FROM, OUT OF OR IN CONNECTION WITH THE
# SOFTWARE OR THE USE OR OTHER DEALINGS IN THE SOFTWARE.

require 'rubygems'

Gem::Specification.new do |spec|
  spec.name      = 'right_agent'
<<<<<<< HEAD
  spec.version   = '0.13.5'
  spec.date      = '2012-10-03'
=======
  spec.version   = '0.14.0'
  spec.date      = '2012-10-01'
>>>>>>> 2fe5d216
  spec.authors   = ['Lee Kirchhoff', 'Raphael Simon', 'Tony Spataro']
  spec.email     = 'lee@rightscale.com'
  spec.homepage  = 'https://github.com/rightscale/right_agent'
  spec.platform  = Gem::Platform::RUBY
  spec.summary   = 'Agent for interfacing server with RightScale system'
  spec.has_rdoc  = true
  spec.rdoc_options = ["--main", "README.rdoc", "--title", "RightAgent"]
  spec.extra_rdoc_files = ["README.rdoc"]
  spec.required_ruby_version = '>= 1.8.7'
  spec.require_path = 'lib'

  spec.add_dependency('right_support', ['>= 2.4.1', '< 3.0'])
  spec.add_dependency('right_amqp', '~> 0.4')
  spec.add_dependency('json', ['~> 1.4'])
  spec.add_dependency('eventmachine', '~> 0.12.10')
  spec.add_dependency('right_popen', '~> 1.0.11')
  spec.add_dependency('msgpack', '0.4.4')
  spec.add_dependency('net-ssh', '~> 2.0')

  if spec.platform.to_s =~ /mswin|mingw/
    spec.add_dependency('win32-dir', '~> 0.3.5')
    spec.add_dependency('win32-process', '~> 0.6.1')
  end

  spec.description = <<-EOF
RightAgent provides a foundation for running an agent on a server to interface
in a secure fashion with other agents in the RightScale system. A RightAgent
uses RabbitMQ as the message bus and the RightScale mapper as the routing node.
Servers running a RightAgent establish a queue on startup for receiving packets
routed to it via the mapper. The packets are structured to invoke services in
the agent represented by actors and methods. The RightAgent may respond to these
requests with a result packet that the mapper then routes to the originator.
EOF

  candidates = Dir.glob("{lib,spec}/**/*") +
               ["LICENSE", "README.rdoc", "Rakefile", "right_agent.gemspec"]
  spec.files = candidates.sort
end<|MERGE_RESOLUTION|>--- conflicted
+++ resolved
@@ -24,13 +24,8 @@
 
 Gem::Specification.new do |spec|
   spec.name      = 'right_agent'
-<<<<<<< HEAD
-  spec.version   = '0.13.5'
-  spec.date      = '2012-10-03'
-=======
   spec.version   = '0.14.0'
   spec.date      = '2012-10-01'
->>>>>>> 2fe5d216
   spec.authors   = ['Lee Kirchhoff', 'Raphael Simon', 'Tony Spataro']
   spec.email     = 'lee@rightscale.com'
   spec.homepage  = 'https://github.com/rightscale/right_agent'
