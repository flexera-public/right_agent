# -*-ruby-*-
# Copyright: Copyright (c) 2011 RightScale, Inc.
#
# Permission is hereby granted, free of charge, to any person obtaining
# a copy of this software and associated documentation files (the
# 'Software'), to deal in the Software without restriction, including
# without limitation the rights to use, copy, modify, merge, publish,
# distribute, sublicense, and/or sell copies of the Software, and to
# permit persons to whom the Software is furnished to do so, subject to
# the following conditions:
#
# The above copyright notice and this permission notice shall be
# included in all copies or substantial portions of the Software.
#
# THE SOFTWARE IS PROVIDED 'AS IS', WITHOUT WARRANTY OF ANY KIND,
# EXPRESS OR IMPLIED, INCLUDING BUT NOT LIMITED TO THE WARRANTIES OF
# MERCHANTABILITY, FITNESS FOR A PARTICULAR PURPOSE AND NONINFRINGEMENT.
# IN NO EVENT SHALL THE AUTHORS OR COPYRIGHT HOLDERS BE LIABLE FOR ANY
# CLAIM, DAMAGES OR OTHER LIABILITY, WHETHER IN AN ACTION OF CONTRACT,
# TORT OR OTHERWISE, ARISING FROM, OUT OF OR IN CONNECTION WITH THE
# SOFTWARE OR THE USE OR OTHER DEALINGS IN THE SOFTWARE.

require 'rubygems'

Gem::Specification.new do |spec|
  spec.name      = 'right_agent'
<<<<<<< HEAD
  spec.version   = '0.9.5'
  spec.date      = '2012-03-17'
=======
  spec.version   = '0.9.6'
  spec.date      = '2012-03-23'
>>>>>>> 1ea4081c
  spec.authors   = ['Lee Kirchhoff', 'Raphael Simon', 'Tony Spataro']
  spec.email     = 'lee@rightscale.com'
  spec.homepage  = 'https://github.com/rightscale/right_agent'
  spec.platform  = Gem::Platform::RUBY
  spec.summary   = 'Agent for interfacing server with RightScale system'
  spec.has_rdoc  = true
  spec.rdoc_options = ["--main", "README.rdoc", "--title", "RightAgent"]
  spec.extra_rdoc_files = ["README.rdoc"]
  spec.required_ruby_version = '>= 1.8.7'
  spec.require_path = 'lib'

  spec.add_dependency('right_support', '~> 1.3')
  spec.add_dependency('right_amqp', '~> 0.1')
  spec.add_dependency('json', ['~> 1.4'])
  spec.add_dependency('eventmachine', '~> 0.12.10')
  spec.add_dependency('right_popen', '~> 1.0.11')
  spec.add_dependency('msgpack', '0.4.4')
  spec.add_dependency('net-ssh', '~> 2.0')

  spec.description = <<-EOF
RightAgent provides a foundation for running an agent on a server to interface
in a secure fashion with other agents in the RightScale system. A RightAgent
uses RabbitMQ as the message bus and the RightScale mapper as the routing node.
Servers running a RightAgent establish a queue on startup for receiving packets
routed to it via the mapper. The packets are structured to invoke services in
the agent represented by actors and methods. The RightAgent may respond to these
requests with a result packet that the mapper then routes to the originator.
EOF

  candidates = Dir.glob("{lib,spec}/**/*") +
               ["LICENSE", "README.rdoc", "Rakefile", "right_agent.gemspec"]
  spec.files = candidates.sort
end<|MERGE_RESOLUTION|>--- conflicted
+++ resolved
@@ -24,13 +24,8 @@
 
 Gem::Specification.new do |spec|
   spec.name      = 'right_agent'
-<<<<<<< HEAD
-  spec.version   = '0.9.5'
-  spec.date      = '2012-03-17'
-=======
   spec.version   = '0.9.6'
   spec.date      = '2012-03-23'
->>>>>>> 1ea4081c
   spec.authors   = ['Lee Kirchhoff', 'Raphael Simon', 'Tony Spataro']
   spec.email     = 'lee@rightscale.com'
   spec.homepage  = 'https://github.com/rightscale/right_agent'
