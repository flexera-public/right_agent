# -*-ruby-*-
# Copyright: Copyright (c) 2011 RightScale, Inc.
#
# Permission is hereby granted, free of charge, to any person obtaining
# a copy of this software and associated documentation files (the
# 'Software'), to deal in the Software without restriction, including
# without limitation the rights to use, copy, modify, merge, publish,
# distribute, sublicense, and/or sell copies of the Software, and to
# permit persons to whom the Software is furnished to do so, subject to
# the following conditions:
#
# The above copyright notice and this permission notice shall be
# included in all copies or substantial portions of the Software.
#
# THE SOFTWARE IS PROVIDED 'AS IS', WITHOUT WARRANTY OF ANY KIND,
# EXPRESS OR IMPLIED, INCLUDING BUT NOT LIMITED TO THE WARRANTIES OF
# MERCHANTABILITY, FITNESS FOR A PARTICULAR PURPOSE AND NONINFRINGEMENT.
# IN NO EVENT SHALL THE AUTHORS OR COPYRIGHT HOLDERS BE LIABLE FOR ANY
# CLAIM, DAMAGES OR OTHER LIABILITY, WHETHER IN AN ACTION OF CONTRACT,
# TORT OR OTHERWISE, ARISING FROM, OUT OF OR IN CONNECTION WITH THE
# SOFTWARE OR THE USE OR OTHER DEALINGS IN THE SOFTWARE.

require 'rubygems'

Gem::Specification.new do |spec|
  spec.name      = 'right_agent'
<<<<<<< HEAD
  spec.version   = '0.17.0'
  spec.date      = '2013-08-04'
=======
  spec.version   = '0.16.3'
  spec.date      = '2013-08-28'
>>>>>>> e205af02
  spec.authors   = ['Lee Kirchhoff', 'Raphael Simon', 'Tony Spataro']
  spec.email     = 'lee@rightscale.com'
  spec.homepage  = 'https://github.com/rightscale/right_agent'
  spec.platform  = Gem::Platform::RUBY
  spec.summary   = 'Agent for interfacing server with RightScale system'
  spec.has_rdoc  = true
  spec.rdoc_options = ["--main", "README.rdoc", "--title", "RightAgent"]
  spec.extra_rdoc_files = ["README.rdoc"]
  spec.required_ruby_version = '>= 1.8.7'
  spec.require_path = 'lib'

  spec.add_dependency('right_support', ['>= 2.4.1', '< 3.0'])
  spec.add_dependency('right_amqp', '~> 0.7')
  spec.add_dependency('json', ['>= 1.4', '<= 1.7.6']) # json_create behavior change in 1.7.7
  spec.add_dependency('eventmachine', ['>= 0.12.10', '< 2.0'])
  spec.add_dependency('msgpack', ['>= 0.4.4', '< 0.6'])
  spec.add_dependency('net-ssh', '~> 2.0')

  if spec.platform.to_s =~ /mswin|mingw/
    spec.add_dependency('win32-dir', '~> 0.3.5')
    spec.add_dependency('win32-process', '~> 0.6.1')
  end

  spec.description = <<-EOF
RightAgent provides a foundation for running an agent on a server to interface
in a secure fashion with other agents in the RightScale system. A RightAgent
uses RabbitMQ as the message bus and the RightScale mapper as the routing node.
Servers running a RightAgent establish a queue on startup for receiving packets
routed to it via the mapper. The packets are structured to invoke services in
the agent represented by actors and methods. The RightAgent may respond to these
requests with a result packet that the mapper then routes to the originator.
EOF

  candidates = Dir.glob("{lib,spec}/**/*") +
               ["LICENSE", "README.rdoc", "Rakefile", "right_agent.gemspec"]
  spec.files = candidates.sort
end<|MERGE_RESOLUTION|>--- conflicted
+++ resolved
@@ -24,13 +24,8 @@
 
 Gem::Specification.new do |spec|
   spec.name      = 'right_agent'
-<<<<<<< HEAD
-  spec.version   = '0.17.0'
-  spec.date      = '2013-08-04'
-=======
-  spec.version   = '0.16.3'
-  spec.date      = '2013-08-28'
->>>>>>> e205af02
+  spec.version   = '0.17.1'
+  spec.date      = '2013-08-29'
   spec.authors   = ['Lee Kirchhoff', 'Raphael Simon', 'Tony Spataro']
   spec.email     = 'lee@rightscale.com'
   spec.homepage  = 'https://github.com/rightscale/right_agent'
