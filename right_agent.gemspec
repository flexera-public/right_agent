# -*-ruby-*-
# Copyright: Copyright (c) 2011 RightScale, Inc.
#
# Permission is hereby granted, free of charge, to any person obtaining
# a copy of this software and associated documentation files (the
# 'Software'), to deal in the Software without restriction, including
# without limitation the rights to use, copy, modify, merge, publish,
# distribute, sublicense, and/or sell copies of the Software, and to
# permit persons to whom the Software is furnished to do so, subject to
# the following conditions:
#
# The above copyright notice and this permission notice shall be
# included in all copies or substantial portions of the Software.
#
# THE SOFTWARE IS PROVIDED 'AS IS', WITHOUT WARRANTY OF ANY KIND,
# EXPRESS OR IMPLIED, INCLUDING BUT NOT LIMITED TO THE WARRANTIES OF
# MERCHANTABILITY, FITNESS FOR A PARTICULAR PURPOSE AND NONINFRINGEMENT.
# IN NO EVENT SHALL THE AUTHORS OR COPYRIGHT HOLDERS BE LIABLE FOR ANY
# CLAIM, DAMAGES OR OTHER LIABILITY, WHETHER IN AN ACTION OF CONTRACT,
# TORT OR OTHERWISE, ARISING FROM, OUT OF OR IN CONNECTION WITH THE
# SOFTWARE OR THE USE OR OTHER DEALINGS IN THE SOFTWARE.

require 'rubygems'

Gem::Specification.new do |spec|
  spec.name      = 'right_agent'
<<<<<<< HEAD
  spec.version   = '1.0.0'
  spec.date      = '2013-10-07'
=======
  spec.version   = '0.17.2'
  spec.date      = '2013-10-28'
>>>>>>> 8012a819
  spec.authors   = ['Lee Kirchhoff', 'Raphael Simon', 'Tony Spataro']
  spec.email     = 'lee@rightscale.com'
  spec.homepage  = 'https://github.com/rightscale/right_agent'
  spec.platform  = Gem::Platform::RUBY
  spec.summary   = 'Agent for interfacing server with RightScale system'
  spec.has_rdoc  = true
  spec.rdoc_options = ["--main", "README.rdoc", "--title", "RightAgent"]
  spec.extra_rdoc_files = ["README.rdoc"]
  spec.required_ruby_version = '>= 1.8.7'
  spec.require_path = 'lib'

  spec.add_dependency('right_support', ['>= 2.4.1', '< 3.0'])
  spec.add_dependency('right_amqp', '~> 0.7')
  spec.add_dependency('eventmachine', ['>= 0.12.10', '< 2.0'])
  spec.add_dependency('net-ssh', '~> 2.0')

  msgpack_constraint = ['>= 0.4.4', '< 0.6']
  json_constraint = ['>= 1.4', '<= 1.7.6'] # json_create behavior change in 1.7.7
  case RUBY_PLATFORM
  when /mswin/i
    msgpack_constraint = '0.4.4'  # last tested native mswin prebuilt gem
    json_constraint = '1.4.6'     # end-of-life native mswin prebuilt gem
    spec.add_dependency('win32-api', '1.4.5')
    spec.add_dependency('win32-dir', '0.3.7')
    spec.add_dependency('win32-process', '0.6.5')
    spec.add_dependency('windows-pr', '1.2.1')
  when /mingw/i
    spec.add_dependency('ffi', '~> 1.9.0')
    spec.add_dependency('win32-dir', '~> 0.4.6')
    spec.add_dependency('win32-process', '~> 0.7.3')
  when /win32|dos|cygwin/i
    raise ::NotImplementedError, 'Unsupported Ruby-on-Windows variant'
  end
  spec.add_dependency('msgpack', msgpack_constraint)
  spec.add_dependency('json', json_constraint)

  spec.description = <<-EOF
RightAgent provides a foundation for running an agent on a server to interface
in a secure fashion with other agents in the RightScale system. A RightAgent
uses RabbitMQ as the message bus and the RightScale mapper as the routing node.
Servers running a RightAgent establish a queue on startup for receiving packets
routed to it via the mapper. The packets are structured to invoke services in
the agent represented by actors and methods. The RightAgent may respond to these
requests with a result packet that the mapper then routes to the originator.
EOF

  candidates = Dir.glob("{lib,spec}/**/*") +
               ["LICENSE", "README.rdoc", "Rakefile", "right_agent.gemspec"]
  spec.files = candidates.sort
end<|MERGE_RESOLUTION|>--- conflicted
+++ resolved
@@ -24,14 +24,9 @@
 
 Gem::Specification.new do |spec|
   spec.name      = 'right_agent'
-<<<<<<< HEAD
-  spec.version   = '1.0.0'
-  spec.date      = '2013-10-07'
-=======
-  spec.version   = '0.17.2'
-  spec.date      = '2013-10-28'
->>>>>>> 8012a819
-  spec.authors   = ['Lee Kirchhoff', 'Raphael Simon', 'Tony Spataro']
+  spec.version   = '1.0.1'
+  spec.date      = '2013-10-29'
+  spec.authors   = ['Lee Kirchhoff', 'Raphael Simon', 'Tony Spataro', 'Scott Messier']
   spec.email     = 'lee@rightscale.com'
   spec.homepage  = 'https://github.com/rightscale/right_agent'
   spec.platform  = Gem::Platform::RUBY
