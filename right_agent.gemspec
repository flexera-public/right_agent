# -*-ruby-*-
# Copyright: Copyright (c) 2011-2013 RightScale, Inc.
#
# Permission is hereby granted, free of charge, to any person obtaining
# a copy of this software and associated documentation files (the
# 'Software'), to deal in the Software without restriction, including
# without limitation the rights to use, copy, modify, merge, publish,
# distribute, sublicense, and/or sell copies of the Software, and to
# permit persons to whom the Software is furnished to do so, subject to
# the following conditions:
#
# The above copyright notice and this permission notice shall be
# included in all copies or substantial portions of the Software.
#
# THE SOFTWARE IS PROVIDED 'AS IS', WITHOUT WARRANTY OF ANY KIND,
# EXPRESS OR IMPLIED, INCLUDING BUT NOT LIMITED TO THE WARRANTIES OF
# MERCHANTABILITY, FITNESS FOR A PARTICULAR PURPOSE AND NONINFRINGEMENT.
# IN NO EVENT SHALL THE AUTHORS OR COPYRIGHT HOLDERS BE LIABLE FOR ANY
# CLAIM, DAMAGES OR OTHER LIABILITY, WHETHER IN AN ACTION OF CONTRACT,
# TORT OR OTHERWISE, ARISING FROM, OUT OF OR IN CONNECTION WITH THE
# SOFTWARE OR THE USE OR OTHER DEALINGS IN THE SOFTWARE.

require 'rubygems'
require 'rbconfig'

Gem::Specification.new do |spec|
  spec.name      = 'right_agent'
<<<<<<< HEAD
  spec.version   = '2.2.0'
  spec.date      = '2014-05-06'
=======
  spec.version   = '2.2.1'
  spec.date      = '2014-05-07'
>>>>>>> 2ad0563f
  spec.authors   = ['Lee Kirchhoff', 'Raphael Simon', 'Tony Spataro', 'Scott Messier']
  spec.email     = 'lee@rightscale.com'
  spec.homepage  = 'https://github.com/rightscale/right_agent'
  spec.platform  = Gem::Platform::RUBY
  spec.summary   = 'Agent for interfacing server with RightScale system'
  spec.has_rdoc  = true
  spec.rdoc_options = ["--main", "README.rdoc", "--title", "RightAgent"]
  spec.extra_rdoc_files = ["README.rdoc"]
  spec.required_ruby_version = '>= 1.8.7'
  spec.require_path = 'lib'

  spec.add_dependency('right_support', ['>= 2.4.1', '< 3.0'])
  spec.add_dependency('right_amqp', '~> 0.7')
  spec.add_dependency('rest-client', '1.7.0.1')
  spec.add_dependency('faye-websocket', '0.7.0')
  spec.add_dependency('eventmachine', ['>= 0.12.10', '< 2.0'])
  spec.add_dependency('net-ssh', '~> 2.0')

  # TEAL HACK: rake gem may override current RUBY_PLATFORM to allow building
  # gems for all supported platforms from any platform. rubygems 1.8.x makes it
  # necessary to produce platform-specific gems with context-sensitive gemspecs
  # in order to retain Windows (or Linux)-specific gem requirements. this works
  # from any platform because there is no native code to pre-compile and package
  # with this gem.
  gem_platform = defined?(::RightScale::MultiPlatformGemTask.gem_platform_override) ?
    ::RightScale::MultiPlatformGemTask.gem_platform_override :
    nil
  gem_platform ||= ::RbConfig::CONFIG['host_os']
  case gem_platform
  when /mswin/i
    spec.add_dependency('win32-api', ['>= 1.4.5', '< 1.4.7'])
    spec.add_dependency('win32-dir', '~> 0.3.5')
    spec.add_dependency('win32-process', '~> 0.6.1')
    spec.add_dependency('msgpack', ['>= 0.4.4', '< 0.5'])
    spec.add_dependency('json', '1.4.6')
    spec.platform = 'x86-mswin32-60'
  when /mingw/i
    spec.add_dependency('ffi')
    spec.add_dependency('win32-dir', '>= 0.3.5')
    spec.add_dependency('win32-process', '>= 0.6.1')
    spec.add_dependency('msgpack', ['>= 0.4.4', '< 0.6'])
    spec.add_dependency('json', '~> 1.4')
    spec.platform = 'x86-mingw32'
  when /win32|dos|cygwin|windows/i
    raise ::NotImplementedError, 'Unsupported Ruby-on-Windows variant'
  else
    # ffi is not currently needed by Linux but it does no harm to have it and it
    # allows bundler to generate a consistent Gemfile.lock when it is declared
    # for both mingw and Linux.
    spec.add_dependency('ffi')
    spec.add_dependency('msgpack', ['>= 0.4.4', '< 0.6'])
    spec.add_dependency('json', '~> 1.4')
  end

  spec.description = <<-EOF
RightAgent provides a foundation for running an agent on a server to interface
in a secure fashion with other agents in the RightScale system using RightNet,
which operates in either HTTP or AMQP mode. When using HTTP, RightAgent
makes requests to RightApi servers and receives requests using long-polling or
WebSockets via the RightNet router. To respond to requests it posts to the
HTTP router. When using AMQP, RightAgent uses RabbitMQ as the message bus and
the RightNet router as the routing node to make requests; to receives requests
routed to it by the RightNet router, it establishes a queue on startup. The
packets are structured to invoke services in the agent represented by actors
and methods. The RightAgent may respond to these requests with a result packet
that the router then routes to the originator.
EOF

  candidates = Dir.glob("{lib,spec}/**/*") +
               ["LICENSE", "README.rdoc", "Rakefile", "right_agent.gemspec"]
  spec.files = candidates.sort
end<|MERGE_RESOLUTION|>--- conflicted
+++ resolved
@@ -25,13 +25,8 @@
 
 Gem::Specification.new do |spec|
   spec.name      = 'right_agent'
-<<<<<<< HEAD
-  spec.version   = '2.2.0'
-  spec.date      = '2014-05-06'
-=======
   spec.version   = '2.2.1'
   spec.date      = '2014-05-07'
->>>>>>> 2ad0563f
   spec.authors   = ['Lee Kirchhoff', 'Raphael Simon', 'Tony Spataro', 'Scott Messier']
   spec.email     = 'lee@rightscale.com'
   spec.homepage  = 'https://github.com/rightscale/right_agent'
