--- conflicted
+++ resolved
@@ -24,13 +24,8 @@
 
 Gem::Specification.new do |spec|
   spec.name      = 'right_agent'
-<<<<<<< HEAD
-  spec.version   = '0.12.2'
-  spec.date      = '2012-08-16'
-=======
-  spec.version   = '0.10.11'
+  spec.version   = '0.12.3'
   spec.date      = '2012-08-21'
->>>>>>> ead19cf0
   spec.authors   = ['Lee Kirchhoff', 'Raphael Simon', 'Tony Spataro']
   spec.email     = 'lee@rightscale.com'
   spec.homepage  = 'https://github.com/rightscale/right_agent'
