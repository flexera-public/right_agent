--- conflicted
+++ resolved
@@ -24,11 +24,8 @@
 
 Gem::Specification.new do |spec|
   spec.name      = 'right_agent'
-<<<<<<< HEAD
-  spec.version   = '0.9.1'
-=======
-  spec.version   = '0.8.2'
->>>>>>> 3f888904
+  spec.version   = '0.9.2'
+  spec.date      = '2012-03-07'
   spec.authors   = ['Lee Kirchhoff', 'Raphael Simon', 'Tony Spataro']
   spec.email     = 'lee@rightscale.com'
   spec.homepage  = 'https://github.com/rightscale/right_agent'
