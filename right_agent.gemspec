# -*-ruby-*-
# Copyright: Copyright (c) 2011 RightScale, Inc.
#
# Permission is hereby granted, free of charge, to any person obtaining
# a copy of this software and associated documentation files (the
# 'Software'), to deal in the Software without restriction, including
# without limitation the rights to use, copy, modify, merge, publish,
# distribute, sublicense, and/or sell copies of the Software, and to
# permit persons to whom the Software is furnished to do so, subject to
# the following conditions:
#
# The above copyright notice and this permission notice shall be
# included in all copies or substantial portions of the Software.
#
# THE SOFTWARE IS PROVIDED 'AS IS', WITHOUT WARRANTY OF ANY KIND,
# EXPRESS OR IMPLIED, INCLUDING BUT NOT LIMITED TO THE WARRANTIES OF
# MERCHANTABILITY, FITNESS FOR A PARTICULAR PURPOSE AND NONINFRINGEMENT.
# IN NO EVENT SHALL THE AUTHORS OR COPYRIGHT HOLDERS BE LIABLE FOR ANY
# CLAIM, DAMAGES OR OTHER LIABILITY, WHETHER IN AN ACTION OF CONTRACT,
# TORT OR OTHERWISE, ARISING FROM, OUT OF OR IN CONNECTION WITH THE
# SOFTWARE OR THE USE OR OTHER DEALINGS IN THE SOFTWARE.

require 'rubygems'

Gem::Specification.new do |spec|
  spec.name      = 'right_agent'
  spec.version   = '0.5.7'
  spec.authors   = ['Lee Kirchhoff', 'Raphael Simon', 'Tony Spataro']
  spec.email     = 'lee@rightscale.com'
  spec.homepage  = 'https://github.com/rightscale/right_agent'
  spec.platform  = Gem::Platform::RUBY
  spec.summary   = 'Agent for interfacing server with RightScale system'
  spec.has_rdoc  = true
  spec.rdoc_options = ["--main", "README.rdoc", "--title", "RightAgent"]
  spec.extra_rdoc_files = ["README.rdoc"]
  spec.required_ruby_version = '>= 1.8.7'
  spec.require_path = 'lib'

  spec.add_dependency('right_support', '~> 1.0')
<<<<<<< HEAD
  spec.add_dependency('amqp', '0.7.1')
  spec.add_dependency('json', ['>= 1.4.4', '<= 1.4.6'])
=======
  spec.add_dependency('amqp', '0.6.7')
  spec.add_dependency('json', ['~> 1.4'])
>>>>>>> 9a3ceefa
  spec.add_dependency('eventmachine', '~> 0.12.10')
  spec.add_dependency('right_popen', '~> 1.0.11')
  spec.add_dependency('msgpack', '0.4.4')

  spec.description = <<-EOF
  RightAgent provides a foundation for running an agent on a server to interface
  in a secure fashion with other agents in the RightScale system. A RightAgent
  uses RabbitMQ as the message bus and the RightScale mapper as the routing node.
  Servers running a RightAgent establish a queue on startup for receiving packets
  routed to it via the mapper. The packets are structured to invoke services in
  the agent represented by actors and methods. The RightAgent may respond to these
  requests with a result packet that the mapper then routes to the originator.
  Similarly a RightAgent can also make requests of other RightAgents in the
EOF

  candidates = Dir.glob("{lib,spec}/**/*") +
               ["LICENSE", "README.rdoc", "Rakefile", "right_agent.gemspec"]
  spec.files = candidates.sort
end<|MERGE_RESOLUTION|>--- conflicted
+++ resolved
@@ -24,7 +24,7 @@
 
 Gem::Specification.new do |spec|
   spec.name      = 'right_agent'
-  spec.version   = '0.5.7'
+  spec.version   = '0.5.8'
   spec.authors   = ['Lee Kirchhoff', 'Raphael Simon', 'Tony Spataro']
   spec.email     = 'lee@rightscale.com'
   spec.homepage  = 'https://github.com/rightscale/right_agent'
@@ -37,26 +37,20 @@
   spec.require_path = 'lib'
 
   spec.add_dependency('right_support', '~> 1.0')
-<<<<<<< HEAD
   spec.add_dependency('amqp', '0.7.1')
-  spec.add_dependency('json', ['>= 1.4.4', '<= 1.4.6'])
-=======
-  spec.add_dependency('amqp', '0.6.7')
   spec.add_dependency('json', ['~> 1.4'])
->>>>>>> 9a3ceefa
   spec.add_dependency('eventmachine', '~> 0.12.10')
   spec.add_dependency('right_popen', '~> 1.0.11')
   spec.add_dependency('msgpack', '0.4.4')
 
   spec.description = <<-EOF
-  RightAgent provides a foundation for running an agent on a server to interface
-  in a secure fashion with other agents in the RightScale system. A RightAgent
-  uses RabbitMQ as the message bus and the RightScale mapper as the routing node.
-  Servers running a RightAgent establish a queue on startup for receiving packets
-  routed to it via the mapper. The packets are structured to invoke services in
-  the agent represented by actors and methods. The RightAgent may respond to these
-  requests with a result packet that the mapper then routes to the originator.
-  Similarly a RightAgent can also make requests of other RightAgents in the
+RightAgent provides a foundation for running an agent on a server to interface
+in a secure fashion with other agents in the RightScale system. A RightAgent
+uses RabbitMQ as the message bus and the RightScale mapper as the routing node.
+Servers running a RightAgent establish a queue on startup for receiving packets
+routed to it via the mapper. The packets are structured to invoke services in
+the agent represented by actors and methods. The RightAgent may respond to these
+requests with a result packet that the mapper then routes to the originator.
 EOF
 
   candidates = Dir.glob("{lib,spec}/**/*") +
