--- conflicted
+++ resolved
@@ -24,13 +24,8 @@
 
 Gem::Specification.new do |spec|
   spec.name      = 'right_agent'
-<<<<<<< HEAD
-  spec.version   = '0.13.1'
-  spec.date      = '2012-09-18'
-=======
   spec.version   = '0.13.2'
   spec.date      = '2012-09-21'
->>>>>>> 02de4847
   spec.authors   = ['Lee Kirchhoff', 'Raphael Simon', 'Tony Spataro']
   spec.email     = 'lee@rightscale.com'
   spec.homepage  = 'https://github.com/rightscale/right_agent'
