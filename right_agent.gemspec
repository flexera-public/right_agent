--- conflicted
+++ resolved
@@ -24,13 +24,8 @@
 
 Gem::Specification.new do |spec|
   spec.name      = 'right_agent'
-<<<<<<< HEAD
-  spec.version   = '0.10.6'
-  spec.date      = '2012-05-08'
-=======
   spec.version   = '0.10.7'
   spec.date      = '2012-05-10'
->>>>>>> b7a4ba42
   spec.authors   = ['Lee Kirchhoff', 'Raphael Simon', 'Tony Spataro']
   spec.email     = 'lee@rightscale.com'
   spec.homepage  = 'https://github.com/rightscale/right_agent'
