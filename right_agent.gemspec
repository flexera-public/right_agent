# -*-ruby-*-
# Copyright: Copyright (c) 2011-2013 RightScale, Inc.
#
# Permission is hereby granted, free of charge, to any person obtaining
# a copy of this software and associated documentation files (the
# 'Software'), to deal in the Software without restriction, including
# without limitation the rights to use, copy, modify, merge, publish,
# distribute, sublicense, and/or sell copies of the Software, and to
# permit persons to whom the Software is furnished to do so, subject to
# the following conditions:
#
# The above copyright notice and this permission notice shall be
# included in all copies or substantial portions of the Software.
#
# THE SOFTWARE IS PROVIDED 'AS IS', WITHOUT WARRANTY OF ANY KIND,
# EXPRESS OR IMPLIED, INCLUDING BUT NOT LIMITED TO THE WARRANTIES OF
# MERCHANTABILITY, FITNESS FOR A PARTICULAR PURPOSE AND NONINFRINGEMENT.
# IN NO EVENT SHALL THE AUTHORS OR COPYRIGHT HOLDERS BE LIABLE FOR ANY
# CLAIM, DAMAGES OR OTHER LIABILITY, WHETHER IN AN ACTION OF CONTRACT,
# TORT OR OTHERWISE, ARISING FROM, OUT OF OR IN CONNECTION WITH THE
# SOFTWARE OR THE USE OR OTHER DEALINGS IN THE SOFTWARE.

require 'rubygems'
require 'rbconfig'

Gem::Specification.new do |spec|
  spec.name      = 'right_agent'
<<<<<<< HEAD
  spec.version   = '2.1.4'
  spec.date      = '2014-04-10'
=======
  spec.version   = '2.1.5'
  spec.date      = '2014-04-15'
>>>>>>> 9e4fd5d5
  spec.authors   = ['Lee Kirchhoff', 'Raphael Simon', 'Tony Spataro', 'Scott Messier']
  spec.email     = 'lee@rightscale.com'
  spec.homepage  = 'https://github.com/rightscale/right_agent'
  spec.platform  = Gem::Platform::RUBY
  spec.summary   = 'Agent for interfacing server with RightScale system'
  spec.has_rdoc  = true
  spec.rdoc_options = ["--main", "README.rdoc", "--title", "RightAgent"]
  spec.extra_rdoc_files = ["README.rdoc"]
  spec.required_ruby_version = '>= 1.8.7'
  spec.require_path = 'lib'

  spec.add_dependency('right_support', ['>= 2.4.1', '< 3.0'])
  spec.add_dependency('right_amqp', '~> 0.7')
  spec.add_dependency('rest-client', '1.7.0.1')
  spec.add_dependency('faye-websocket', '0.7.0')
  spec.add_dependency('eventmachine', ['>= 0.12.10', '< 2.0'])
  spec.add_dependency('net-ssh', '~> 2.0')

  # TEAL HACK: rake gem may override current RUBY_PLATFORM to allow building
  # gems for all supported platforms from any platform. rubygems 1.8.x makes it
  # necessary to produce platform-specific gems with context-sensitive gemspecs
  # in order to retain Windows (or Linux)-specific gem requirements. this works
  # from any platform because there is no native code to pre-compile and package
  # with this gem.
  gem_platform = defined?(::RightScale::MultiPlatformGemTask.gem_platform_override) ?
    ::RightScale::MultiPlatformGemTask.gem_platform_override :
    nil
  gem_platform ||= ::RbConfig::CONFIG['host_os']
  case gem_platform
  when /mswin/i
    spec.add_dependency('win32-api', ['>= 1.4.5', '< 1.4.7'])
    spec.add_dependency('win32-dir', '~> 0.3.5')
    spec.add_dependency('win32-process', '~> 0.6.1')
    spec.add_dependency('msgpack', ['>= 0.4.4', '< 0.5'])
    spec.add_dependency('json', '1.4.6')
    spec.platform = 'x86-mswin32-60'
  when /mingw/i
    spec.add_dependency('ffi')
    spec.add_dependency('win32-dir', '>= 0.3.5')
    spec.add_dependency('win32-process', '>= 0.6.1')
    spec.add_dependency('msgpack', ['>= 0.4.4', '< 0.6'])
    spec.add_dependency('json', '~> 1.4')
    spec.platform = 'x86-mingw32'
  when /win32|dos|cygwin|windows/i
    raise ::NotImplementedError, 'Unsupported Ruby-on-Windows variant'
  else
    # ffi is not currently needed by Linux but it does no harm to have it and it
    # allows bundler to generate a consistent Gemfile.lock when it is declared
    # for both mingw and Linux.
    spec.add_dependency('ffi')
    spec.add_dependency('msgpack', ['>= 0.4.4', '< 0.6'])
    spec.add_dependency('json', '~> 1.4')
  end

  spec.description = <<-EOF
RightAgent provides a foundation for running an agent on a server to interface
in a secure fashion with other agents in the RightScale system using RightNet,
which operates in either HTTP or AMQP mode. When using HTTP, RightAgent
makes requests to RightApi servers and receives requests using long-polling or
WebSockets via the RightNet router. To respond to requests it posts to the
HTTP router. When using AMQP, RightAgent uses RabbitMQ as the message bus and
the RightNet router as the routing node to make requests; to receives requests
routed to it by the RightNet router, it establishes a queue on startup. The
packets are structured to invoke services in the agent represented by actors
and methods. The RightAgent may respond to these requests with a result packet
that the router then routes to the originator.
EOF

  candidates = Dir.glob("{lib,spec}/**/*") +
               ["LICENSE", "README.rdoc", "Rakefile", "right_agent.gemspec"]
  spec.files = candidates.sort
end<|MERGE_RESOLUTION|>--- conflicted
+++ resolved
@@ -25,13 +25,8 @@
 
 Gem::Specification.new do |spec|
   spec.name      = 'right_agent'
-<<<<<<< HEAD
-  spec.version   = '2.1.4'
-  spec.date      = '2014-04-10'
-=======
   spec.version   = '2.1.5'
   spec.date      = '2014-04-15'
->>>>>>> 9e4fd5d5
   spec.authors   = ['Lee Kirchhoff', 'Raphael Simon', 'Tony Spataro', 'Scott Messier']
   spec.email     = 'lee@rightscale.com'
   spec.homepage  = 'https://github.com/rightscale/right_agent'
