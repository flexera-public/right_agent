--- conflicted
+++ resolved
@@ -35,12 +35,8 @@
 
     include Serializable
 
-<<<<<<< HEAD
-    DEFAULT_THREAD_NAME = "default"
-=======
     # Default thread name when no thread is specified for an executable bundle.
     DEFAULT_THREAD_NAME = 'default'
->>>>>>> bbc5e076
 
     # (Array) Collection of RightScripts and chef recipes instantiations
     attr_accessor :executables
@@ -61,7 +57,6 @@
     # (String) Repose server to use
     attr_accessor :repose_servers
 
-<<<<<<< HEAD
     # (Hash):: collection of repos to be checked out on the instance
     #   :key (String):: the hash id (SHA) of the repository
     #  :value (Hash):: repo and cookbook detail
@@ -95,11 +90,6 @@
     #    :positions (Array):: List of CookbookPositions to be developed.  Represents the subset of cookbooks identified as the "dev cookbooks"
     attr_accessor :dev_cookbooks
 
-    # (String) Thread name for concurrent execution or nil
-    attr_accessor :thread_name
-
-=======
->>>>>>> bbc5e076
     def initialize(*args)
       @executables           = args[0]
       @cookbook_repositories = args[1] if args.size > 1
@@ -131,8 +121,6 @@
       desc = @executables.collect { |e| e.nickname }.join(', ') if @executables
       desc ||= 'empty bundle'
     end
-<<<<<<< HEAD
-=======
 
     # Gets the thread name from a bundle, if any. Uses the default thread name for
     # when a thread name is not specified (for backward compatibility, etc.).
@@ -146,7 +134,5 @@
       @thread_name = value if value
       return @thread_name || DEFAULT_THREAD_NAME
     end
-
->>>>>>> bbc5e076
   end
 end