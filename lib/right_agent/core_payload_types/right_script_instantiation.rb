#
# Copyright (c) 2009-2011 RightScale Inc
#
# Permission is hereby granted, free of charge, to any person obtaining
# a copy of this software and associated documentation files (the
# "Software"), to deal in the Software without restriction, including
# without limitation the rights to use, copy, modify, merge, publish,
# distribute, sublicense, and/or sell copies of the Software, and to
# permit persons to whom the Software is furnished to do so, subject to
# the following conditions:
#
# The above copyright notice and this permission notice shall be
# included in all copies or substantial portions of the Software.
#
# THE SOFTWARE IS PROVIDED "AS IS", WITHOUT WARRANTY OF ANY KIND,
# EXPRESS OR IMPLIED, INCLUDING BUT NOT LIMITED TO THE WARRANTIES OF
# MERCHANTABILITY, FITNESS FOR A PARTICULAR PURPOSE AND
# NONINFRINGEMENT. IN NO EVENT SHALL THE AUTHORS OR COPYRIGHT HOLDERS BE
# LIABLE FOR ANY CLAIM, DAMAGES OR OTHER LIABILITY, WHETHER IN AN ACTION
# OF CONTRACT, TORT OR OTHERWISE, ARISING FROM, OUT OF OR IN CONNECTION
# WITH THE SOFTWARE OR THE USE OR OTHER DEALINGS IN THE SOFTWARE.
#

module RightScale
  
  # RightScript with parameters and attachments
  class RightScriptInstantiation

    include Serializable  

    # (String) RightScript name
    attr_accessor :nickname

    # (String) RightScript source
    attr_accessor :source

    # (Hash) RightScript parameters
    # Hash of parameters names with associated value
    attr_accessor :parameters  
    
    # (Array) RightScript attachments URLs, array of RightScriptAttachment
    attr_accessor :attachments
    
    # (Array) RightScripts required packages
    attr_accessor :packages

    # (Integer) RightScript id
    attr_accessor :id

    # (Boolean) Whether script inputs are ready
    attr_accessor :ready

    # (Array of SecureDocumentLocation) attributes that must be resolved by the instance
    attr_accessor :external_inputs

<<<<<<< HEAD
    # (Array) unready input names associated with this executable or nil
    attr_accessor :unready_inputs
=======
    # (Hash) nil or Hash of input name to flags (array of string tokens) indicating additional
    # boolean properties of the input which are useful to the instance. the presence of the
    # flag means true, absense means false.
    attr_accessor :input_flags
>>>>>>> 46845049

    def initialize(*args)
      @nickname        = args[0] if args.size > 0
      @source          = args[1] if args.size > 1
      @parameters      = args[2] if args.size > 2
      @attachments     = args[3] if args.size > 3
      @packages        = args[4] if args.size > 4
      @id              = args[5] if args.size > 5
      @ready           = args[6] if args.size > 6
      @external_inputs = args[7] if args.size > 7
<<<<<<< HEAD
      @unready_inputs  = args[8] if args.size > 8
=======
      @input_flags     = args[8] if args.size > 8
>>>>>>> 46845049
    end
    
    # Array of serialized fields given to constructor
    def serialized_members
<<<<<<< HEAD
      [ @nickname, @source, @parameters, @attachments, @packages, @id, @ready, @external_inputs, @unready_inputs ]
=======
      [ @nickname, @source, @parameters, @attachments, @packages, @id, @ready, @external_inputs, @input_flags ]
>>>>>>> 46845049
    end
    
  end
end<|MERGE_RESOLUTION|>--- conflicted
+++ resolved
@@ -53,15 +53,10 @@
     # (Array of SecureDocumentLocation) attributes that must be resolved by the instance
     attr_accessor :external_inputs
 
-<<<<<<< HEAD
-    # (Array) unready input names associated with this executable or nil
-    attr_accessor :unready_inputs
-=======
     # (Hash) nil or Hash of input name to flags (array of string tokens) indicating additional
     # boolean properties of the input which are useful to the instance. the presence of the
     # flag means true, absense means false.
     attr_accessor :input_flags
->>>>>>> 46845049
 
     def initialize(*args)
       @nickname        = args[0] if args.size > 0
@@ -72,20 +67,12 @@
       @id              = args[5] if args.size > 5
       @ready           = args[6] if args.size > 6
       @external_inputs = args[7] if args.size > 7
-<<<<<<< HEAD
-      @unready_inputs  = args[8] if args.size > 8
-=======
       @input_flags     = args[8] if args.size > 8
->>>>>>> 46845049
     end
     
     # Array of serialized fields given to constructor
     def serialized_members
-<<<<<<< HEAD
-      [ @nickname, @source, @parameters, @attachments, @packages, @id, @ready, @external_inputs, @unready_inputs ]
-=======
       [ @nickname, @source, @parameters, @attachments, @packages, @id, @ready, @external_inputs, @input_flags ]
->>>>>>> 46845049
     end
     
   end
