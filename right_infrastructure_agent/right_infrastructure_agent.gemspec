--- conflicted
+++ resolved
@@ -24,11 +24,7 @@
 
 Gem::Specification.new do |spec|
   spec.name      = 'right_infrastructure_agent'
-<<<<<<< HEAD
-  spec.version   = '0.3.0'
-=======
   spec.version   = '0.3.3'
->>>>>>> 241e6a45
   spec.authors   = ['Lee Kirchhoff', 'Raphael Simon']
   spec.email     = 'lee@rightscale.com'
   spec.homepage  = 'https://github.com/rightscale/right_infrastructure_agent'
