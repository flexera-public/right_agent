source :gemcutter
source 'http://gems.github.com'

<<<<<<< HEAD
gem "right_support", :git => "git@github.com:rightscale/right_support.git",
                     :ref => "0c15c2bcb77a3b1e8de0e67874e8b63c8e342d9d"
=======
gem 'right_support',      '~> 1.0.0', :git=>'git://github.com/rightscale/right_support.git'
>>>>>>> c98cec36

gemspec

group :development do
  gem "rspec",       "~> 2.5"
  gem "flexmock",    "~> 0.9"
  gem "rake",        ">= 0.8.7"
  gem "ruby-debug",  ">= 0.10"
  gem "rspec",       "~> 2.5"
  gem "memprof",     "~> 0.3"
end<|MERGE_RESOLUTION|>--- conflicted
+++ resolved
@@ -1,12 +1,5 @@
 source :gemcutter
 source 'http://gems.github.com'
-
-<<<<<<< HEAD
-gem "right_support", :git => "git@github.com:rightscale/right_support.git",
-                     :ref => "0c15c2bcb77a3b1e8de0e67874e8b63c8e342d9d"
-=======
-gem 'right_support',      '~> 1.0.0', :git=>'git://github.com/rightscale/right_support.git'
->>>>>>> c98cec36
 
 gemspec
 
